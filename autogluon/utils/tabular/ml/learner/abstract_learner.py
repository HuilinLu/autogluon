--- conflicted
+++ resolved
@@ -37,15 +37,9 @@
     learner_info_name = 'info.pkl'
     learner_info_json_name = 'info.json'
 
-<<<<<<< HEAD
-    def __init__(self, path_context: str, label: str, id_columns: list, feature_generator: AbstractFeatureGenerator, label_count_threshold=10,
+    def __init__(self, path_context: str, label: str, id_columns: list, feature_generator: PipelineFeatureGenerator, label_count_threshold=10,
                  problem_type=None, eval_metric=None, stopping_metric=None, is_trainer_present=False, random_seed=0, compression_fn=None, compression_fn_kwargs=None):
-        self.path, self.model_context, self.latest_model_checkpoint, self.eval_result_path, self.pred_cache_path, self.save_path = self.create_contexts(path_context)
-=======
-    def __init__(self, path_context: str, label: str, id_columns: list, feature_generator: PipelineFeatureGenerator, label_count_threshold=10,
-                 problem_type=None, eval_metric=None, stopping_metric=None, is_trainer_present=False, random_seed=0):
         self.path, self.model_context, self.save_path = self.create_contexts(path_context)
->>>>>>> 54d17491
         self.label = label
         self.id_columns = id_columns
         self.threshold = label_count_threshold
@@ -95,14 +89,9 @@
         self._validate_fit_input(X=X, X_val=X_val, **kwargs)
         return self._fit(X=X, X_val=X_val, **kwargs)
 
-<<<<<<< HEAD
-    def fit(self, X: DataFrame, X_val: DataFrame = None, scheduler_options=None, hyperparameter_tune=True,
+    def _fit(self, X: DataFrame, X_val: DataFrame = None, scheduler_options=None, hyperparameter_tune=False,
             feature_prune=False, holdout_frac=0.1, hyperparameters=None, verbosity=2, compression_fn=None,
             compression_fn_kwargs=None):
-=======
-    def _fit(self, X: DataFrame, X_val: DataFrame = None, scheduler_options=None, hyperparameter_tune=False,
-            feature_prune=False, holdout_frac=0.1, hyperparameters=None, verbosity=2):
->>>>>>> 54d17491
         raise NotImplementedError
 
     def predict_proba(self, X: DataFrame, model=None, as_pandas=False, as_multiclass=False, inverse_transform=True):
@@ -504,21 +493,16 @@
     def infer_problem_type(y: Series):
         return infer_problem_type(y=y)
 
-<<<<<<< HEAD
     def save(self, compression_fn=None, compression_fn_kwargs=None):
-        save_pkl.save(path=self.save_path, object=self, compression_fn=compression_fn,
-                      compression_fn_kwargs=compression_fn_kwargs)
-=======
-    def save(self):
         trainer = None
         if self.trainer is not None:
             if not self.is_trainer_present:
                 self.trainer.save()
                 trainer = self.trainer
                 self.trainer = None
-        save_pkl.save(path=self.save_path, object=self)
+        save_pkl.save(path=self.save_path, object=self, compression_fn=compression_fn,
+                      compression_fn_kwargs=compression_fn_kwargs)
         self.trainer = trainer
->>>>>>> 54d17491
 
     # reset_paths=True if the learner files have changed location since fitting.
     # TODO: Potentially set reset_paths=False inside load function if it is the same path to avoid re-computing paths on all models
