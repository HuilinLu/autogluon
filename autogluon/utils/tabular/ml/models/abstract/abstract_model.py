--- conflicted
+++ resolved
@@ -297,28 +297,7 @@
         else:
             return eval_metric(y, y_pred_proba)
 
-<<<<<<< HEAD
-    def save(self, file_prefix="", directory=None, return_filename=False, verbose=True, compression_fn=None,
-             compression_fn_kwargs=None):
-        if directory is None:
-            directory = self.path
-        file_name = directory + file_prefix + self.model_file_name
-        save_pkl.save(path=file_name, object=self, verbose=verbose, compression_fn=compression_fn,
-                      compression_fn_kwargs=compression_fn_kwargs)
-        if return_filename:
-            return file_name
-
-    @classmethod
-    def load(cls, path, file_prefix="", reset_paths=False, verbose=True, compression_fn=None, compression_fn_kwargs=None):
-        load_path = path + file_prefix + cls.model_file_name
-        if not reset_paths:
-            return load_pkl.load(path=load_path, verbose=verbose, compression_fn=compression_fn, compression_fn_kwargs=compression_fn_kwargs)
-        else:
-            obj = load_pkl.load(path=load_path, verbose=verbose, compression_fn=compression_fn, compression_fn_kwargs=compression_fn_kwargs)
-            obj.set_contexts(path)
-            return obj
-=======
-    def save(self, path: str = None, verbose=True) -> str:
+    def save(self, path: str = None, verbose=True, compression_fn=None, compression_fn_kwargs=None) -> str:
         """
         Saves the model to disk.
 
@@ -341,11 +320,12 @@
         if path is None:
             path = self.path
         file_path = path + self.model_file_name
-        save_pkl.save(path=file_path, object=self, verbose=verbose)
+        save_pkl.save(path=file_path, object=self, verbose=verbose, compression_fn=compression_fn,
+                      compression_fn_kwargs=compression_fn_kwargs)
         return path
 
     @classmethod
-    def load(cls, path: str, reset_paths=True, verbose=True):
+    def load(cls, path: str, reset_paths=True, verbose=True, compression_fn=None, compression_fn_kwargs=None):
         """
         Loads the model from disk to memory.
 
@@ -368,11 +348,11 @@
             Loaded model object.
         """
         file_path = path + cls.model_file_name
-        model = load_pkl.load(path=file_path, verbose=verbose)
+        model = load_pkl.load(path=file_path, verbose=verbose, compression_fn=compression_fn,
+                      compression_fn_kwargs=compression_fn_kwargs)
         if reset_paths:
             model.set_contexts(path)
         return model
->>>>>>> 54d17491
 
     # TODO: Consider disabling feature pruning when num_features is high (>1000 for example), or using a faster feature importance calculation method
     def compute_feature_importance(self, X, y, features_to_use=None, preprocess=True, subsample_size=10000, silent=False, **kwargs) -> pd.Series:
