--- conflicted
+++ resolved
@@ -373,17 +373,8 @@
             self.predict_time += model.predict_time
 
     @classmethod
-<<<<<<< HEAD
-    def load(cls, path, file_prefix="", reset_paths=True, low_memory=True, load_oof=False, verbose=True, compression_fn=None, compression_fn_kwargs=None):
-        path = path + file_prefix
-        load_path = path + cls.model_file_name
-        obj = load_pkl.load(path=load_path, verbose=verbose, compression_fn=compression_fn, compression_fn_kwargs=compression_fn_kwargs)
-        if reset_paths:
-            obj.set_contexts(path)
-=======
-    def load(cls, path: str, reset_paths=True, low_memory=True, load_oof=False, verbose=True):
-        model = super().load(path=path, reset_paths=reset_paths, verbose=verbose)
->>>>>>> 54d17491
+    def load(cls, path: str, reset_paths=True, low_memory=True, load_oof=False, verbose=True, compression_fn=None, compression_fn_kwargs=None):
+        model = super().load(path=path, reset_paths=reset_paths, verbose=verbose, compression_fn=compression_fn, compression_fn_kwargs=compression_fn_kwargs)
         if not low_memory:
             model.persist_child_models(reset_paths=reset_paths)
         if load_oof:
@@ -424,17 +415,9 @@
     def save_model_base(self, model_base):
         save_pkl.save(path=self.path + 'utils' + os.path.sep + 'model_template.pkl', object=model_base)
 
-<<<<<<< HEAD
-    def save(self, file_prefix="", directory=None, return_filename=False, save_oof=True, verbose=True, save_children=False,
-             compression_fn=None, compression_fn_kwargs=None):
-        if directory is None:
-            directory = self.path
-        directory = directory + file_prefix
-=======
-    def save(self, path=None, verbose=True, save_oof=True, save_children=False) -> str:
+    def save(self, path=None, verbose=True, save_oof=True, save_children=False, compression_fn=None, compression_fn_kwargs=None) -> str:
         if path is None:
             path = self.path
->>>>>>> 54d17491
 
         if save_children:
             model_names = []
@@ -452,15 +435,8 @@
             }, compression_fn=compression_fn, compression_fn_kwargs=compression_fn_kwargs)
             self._oof_pred_proba = None
             self._oof_pred_model_repeats = None
-<<<<<<< HEAD
-        save_pkl.save(path=file_name, object=self, verbose=verbose, compression_fn=compression_fn,
-                      compression_fn_kwargs=compression_fn_kwargs)
-        if return_filename:
-            return file_name
-=======
-
-        return super().save(path=path, verbose=verbose)
->>>>>>> 54d17491
+
+        return super().save(path=path, verbose=verbose, compression_fn=compression_fn, compression_fn_kwargs=compression_fn_kwargs)
 
     # If `remove_fit_stack=True`, variables will be removed that are required to fit more folds and to fit new stacker models which use this model as a base model.
     #  This includes OOF variables.
